--- conflicted
+++ resolved
@@ -25,34 +25,12 @@
 # test name for torture runs (binary name)
 test-location  ?= output/test
 # set to either nothing or -log
-<<<<<<< HEAD
-torture-logs := -log
+torture-logs   :=
+# custom elf bin to run with sim or sim-verilator
+elf-bin        ?= tmp/riscv-tests/build/benchmarks/dhrystone.riscv
 # root path
 mkfile_path := $(abspath $(lastword $(MAKEFILE_LIST)))
 root-dir := $(dir $(mkfile_path))
-# Sources
-# Package files -> compile first
-ariane_pkg := include/riscv_pkg.sv                   \
-              src/debug/dm_pkg.sv                    \
-              include/ariane_pkg.sv                  \
-              include/std_cache_pkg.sv               \
-              src/axi/src/axi_pkg.sv                 \
-              include/axi_intf.sv                    \
-              tb/ariane_soc_pkg.sv                   \
-              src/register_interface/src/reg_intf.sv
-ariane_pkg := $(addprefix $(root-dir), $(ariane_pkg))
-
-# utility modules
-util := $(wildcard src/util/*.svh)         \
-        src/util/instruction_tracer_pkg.sv \
-        src/util/instruction_tracer_if.sv  \
-        src/util/cluster_clock_gating.sv   \
-        tb/common/mock_uart.sv             \
-=======
-torture-logs   :=
-# custom elf bin to run with sim or sim-verilator
-elf-bin        ?= tmp/riscv-tests/build/benchmarks/dhrystone.riscv
-
 
 # Sources
 # Package files -> compile first
@@ -61,20 +39,22 @@
               include/ariane_pkg.sv                         \
               include/std_cache_pkg.sv                      \
               src/axi/src/axi_pkg.sv                        \
+              src/register_interface/src/reg_intf.sv        \
               include/axi_intf.sv                           \
+              tb/ariane_soc_pkg.sv                          \
               include/ariane_axi_pkg.sv                     \
               src/fpu/src/pkg/fpnew_pkg.vhd                 \
               src/fpu/src/pkg/fpnew_fmts_pkg.vhd            \
               src/fpu/src/pkg/fpnew_comps_pkg.vhd           \
               src/fpu_div_sqrt_mvp/hdl/defs_div_sqrt_mvp.sv \
               src/fpu/src/pkg/fpnew_pkg_constants.vhd
+ariane_pkg := $(addprefix $(root-dir), $(ariane_pkg))
 
 # utility modules
 util := $(wildcard src/util/*.svh)                            \
         src/util/instruction_tracer_pkg.sv                    \
         src/util/instruction_tracer_if.sv                     \
         src/tech_cells_generic/src/cluster_clock_gating.sv    \
->>>>>>> 8401bb99
         src/util/sram.sv
 util := $(addprefix $(root-dir), $(util))
 # Test packages
@@ -103,16 +83,13 @@
         $(wildcard fpga/src/axi2apb/src/*.sv)                          \
         $(wildcard fpga/src/axi_slice/src/*.sv)                        \
         $(wildcard src/plic/*.sv)                                      \
-        $(filter-out src/register_interface/src/reg_intf.sv,           \
-        $(wildcard src/register_interface/src/*.sv))                   \
         $(wildcard src/axi_node/src/*.sv)                              \
         $(wildcard src/axi_mem_if/src/*.sv)                            \
         $(filter-out src/debug/dm_pkg.sv, $(wildcard src/debug/*.sv))  \
         $(wildcard src/debug/debug_rom/*.sv)                           \
-<<<<<<< HEAD
+        src/register_interface/src/apb_to_reg.sv                       \
         fpga/src/ariane_peripherals.sv                                 \
         src/axi/src/axi_multicut.sv                                    \
-=======
         src/fpu/src/fpnew.vhd                                          \
         src/fpu/src/fpnew_top.vhd                                      \
         src/common_cells/src/deprecated/generic_fifo.sv                \
@@ -122,7 +99,6 @@
         src/common_cells/src/stream_mux.sv                             \
         src/common_cells/src/stream_demux.sv                           \
         src/util/axi_connect.sv                                        \
->>>>>>> 8401bb99
         src/axi/src/axi_cut.sv                                         \
         src/axi/src/axi_join.sv                                        \
         src/axi/src/axi_delayer.sv                                     \
@@ -132,42 +108,30 @@
         src/common_cells/src/cdc_2phase.sv                             \
         src/common_cells/src/spill_register.sv                         \
         src/common_cells/src/sync_wedge.sv                             \
-<<<<<<< HEAD
         src/common_cells/src/edge_detect.sv                            \
-=======
->>>>>>> 8401bb99
         src/common_cells/src/fifo_v3.sv                                \
         src/common_cells/src/fifo_v2.sv                                \
         src/common_cells/src/fifo_v1.sv                                \
         src/common_cells/src/lzc.sv                                    \
         src/common_cells/src/rrarbiter.sv                              \
-<<<<<<< HEAD
         src/common_cells/src/ready_valid_delay.sv                      \
         src/common_cells/src/lfsr_8bit.sv                              \
         src/common_cells/src/lfsr_16bit.sv                             \
         src/common_cells/src/counter.sv                                \
         src/common_cells/src/rstgen_bypass.sv                          \
-=======
         src/common_cells/src/pipe_reg_simple.sv                        \
         src/common_cells/src/lfsr_8bit.sv                              \
         src/tech_cells_generic/src/cluster_clock_inverter.sv           \
         src/tech_cells_generic/src/pulp_clock_mux2.sv                  \
->>>>>>> 8401bb99
         tb/ariane_testharness.sv                                       \
-        tb/common/uart.sv 		                                       \
-        tb/common/spike.sv                                             \
+        tb/common/uart.sv                                              \
         tb/common/SimDTM.sv                                            \
         tb/common/SimJTAG.sv
 src := $(addprefix $(root-dir), $(src))
 
-<<<<<<< HEAD
 fpga_src :=  $(wildcard fpga/src/*.sv) $(wildcard fpga/src/bootrom/*.sv)
 fpga_src := $(addprefix $(root-dir), $(fpga_src))
 
-=======
-# root path
-root-dir := $(shell pwd)
->>>>>>> 8401bb99
 # look for testbenches
 tbs := tb/ariane_tb.sv tb/ariane_testharness.sv
 # RISCV asm tests and benchmark setup (used for CI)
@@ -185,22 +149,11 @@
 incdir :=
 # Compile and sim flags
 compile_flag += +cover=bcfst+/dut -incr -64 -nologo -quiet -suppress 13262 -permissive +define+$(defines)
-<<<<<<< HEAD
-uvm-flags    += +UVM_NO_RELNOTES
-compile_flag_vhd += -64 -nologo -quiet -2008
-=======
+
 compile_flag_vhd += -64 -nologo -quiet -2008
 uvm-flags    += +UVM_NO_RELNOTES +UVM_VERBOSITY=LOW
 questa-flags += -t 1ns -64 -coverage -classdebug $(gui-sim) $(QUESTASIM_FLAGS)
-# if defined, calls the questa targets in batch mode
-ifdef batch-mode
-	questa-flags += -c
-	questa-cmd   := -do "coverage save -onexit tmp/$@.ucdb; run -a; quit -code [coverage attribute -name TESTSTATUS -concise]"
-else
-	questa-cmd   := -do " log -r /*; run -all;"
-endif
-
->>>>>>> 8401bb99
+
 # Iterate over all include directories and write them with +incdir+ prefixed
 # +incdir+ works for Verilator and QuestaSim
 list_incdir := $(foreach dir, ${incdir}, +incdir+$(dir))
@@ -209,6 +162,7 @@
 riscv-torture-dir    := tmp/riscv-torture
 riscv-torture-bin    := java -Xmx1G -Xss8M -XX:MaxPermSize=128M -jar sbt-launch.jar
 
+# if defined, calls the questa targets in batch mode
 ifdef batch-mode
     questa-flags += -c
     questa-cmd   := -do "coverage save -onexit tmp/$@.ucdb; run -a; quit -code [coverage attribute -name TESTSTATUS -concise]"
@@ -241,16 +195,10 @@
 # src files
 $(library)/.build-srcs: $(ariane_pkg) $(util) $(src) $(library)
 	vlog$(questa_version) $(compile_flag) -work $(library) $(filter %.sv,$(ariane_pkg)) $(list_incdir) -suppress 2583
-<<<<<<< HEAD
-	vcom$(questa_version) $(compile_flag_vhd) -work $(library) -pedanticerrors $(filter %.vhd,$(src))
-	vlog$(questa_version) $(compile_flag) -work $(library) $(filter %.sv,$(util)) $(list_incdir) -suppress 2583
-	# Suppress message that always_latch may not be checked thoroughly by QuestaSim.
-=======
 	vcom$(questa_version) $(compile_flag_vhd) -work $(library) -pedanticerrors $(filter %.vhd,$(ariane_pkg))
 	vlog$(questa_version) $(compile_flag) -work $(library) $(filter %.sv,$(util)) $(list_incdir) -suppress 2583
 	# Suppress message that always_latch may not be checked thoroughly by QuestaSim.
 	vcom$(questa_version) $(compile_flag_vhd) -work $(library) -pedanticerrors $(filter %.vhd,$(src))
->>>>>>> 8401bb99
 	vlog$(questa_version) $(compile_flag) -work $(library) -pedanticerrors $(filter %.sv,$(src)) $(list_incdir) -suppress 2583
 	touch $(library)/.build-srcs
 
@@ -278,47 +226,24 @@
 # if you want to run in batch mode, use make <testname> batch-mode=1
 # alternatively you can call make sim elf-bin=<path/to/elf-bin> in order to load an arbitrary binary
 sim: build
-<<<<<<< HEAD
 	vsim${questa_version} +permissive $(questa-flags) $(questa-cmd) -lib $(library) +MAX_CYCLES=$(max_cycles) +UVM_TESTNAME=$(test_case) \
 	+BASEDIR=$(riscv-test-dir) $(uvm-flags) $(QUESTASIM_FLAGS) -gblso $(RISCV)/lib/libfesvr.so -sv_lib $(dpi-library)/ariane_dpi        \
 	${top_level}_optimized +permissive-off ++$(elf-bin) ++$(target-options) | tee sim.log
 
 $(riscv-asm-tests): build
-	vsim${questa_version} +permissive -64 -c -lib ${library} +max-cycles=$(max_cycles) +UVM_TESTNAME=${test_case} \
-	+BASEDIR=$(riscv-test-dir) $(uvm-flags) "+UVM_VERBOSITY=LOW" -coverage -classdebug +jtag_rbb_enable=0         \
-	$(QUESTASIM_FLAGS)                                                                                            \
-	-gblso $(RISCV)/lib/libfesvr.so -sv_lib $(dpi-library)/ariane_dpi                                             \
-	-do "coverage save -onexit tmp/$@.ucdb; run -a; quit -code [coverage attribute -name TESTSTATUS -concise]"    \
-	${top_level}_optimized +permissive-off ++$(riscv-test-dir)$@ ++$(target-options) | tee tmp/riscv-asm-tests-$@.log
-=======
 	vsim${questa_version} +permissive $(questa-flags) $(questa-cmd) -lib $(library) +max-cycles=$(max_cycles) +UVM_TESTNAME=$(test_case) \
 	+BASEDIR=$(riscv-test-dir) $(uvm-flags) +jtag_rbb_enable=0  -gblso $(RISCV)/lib/libfesvr.so -sv_lib $(dpi-library)/ariane_dpi        \
-	${top_level}_optimized +permissive-off ++$(elf-bin) ++$(target-options) | tee sim.log
-
-$(riscv-asm-tests): build
-	vsim${questa_version} +permissive $(questa-flags) $(questa-cmd) -lib $(library) +max-cycles=$(max_cycles) +UVM_TESTNAME=$(test_case) \
-	+BASEDIR=$(riscv-test-dir) $(uvm-flags) +jtag_rbb_enable=0  -gblso $(RISCV)/lib/libfesvr.so -sv_lib $(dpi-library)/ariane_dpi        \
-	${top_level}_optimized +permissive-off ++$(riscv-test-dir)/$@ ++$(target-options) | tee tmp/riscv-asm-tests-$@.log
->>>>>>> 8401bb99
+	${top_level}_optimized $(QUESTASIM_FLAGS) +permissive-off ++$(riscv-test-dir)/$@ ++$(target-options) | tee tmp/riscv-asm-tests-$@.log
 
 $(riscv-amo-tests): build
 	vsim${questa_version} +permissive $(questa-flags) $(questa-cmd) -lib $(library) +max-cycles=$(max_cycles) +UVM_TESTNAME=$(test_case) \
 	+BASEDIR=$(riscv-test-dir) $(uvm-flags) +jtag_rbb_enable=0  -gblso $(RISCV)/lib/libfesvr.so -sv_lib $(dpi-library)/ariane_dpi        \
-	${top_level}_optimized +permissive-off ++$(riscv-test-dir)/$@ ++$(target-options) | tee tmp/riscv-amo-tests-$@.log
+	${top_level}_optimized $(QUESTASIM_FLAGS) +permissive-off ++$(riscv-test-dir)/$@ ++$(target-options) | tee tmp/riscv-amo-tests-$@.log
 
 $(riscv-benchmarks): build
-<<<<<<< HEAD
-	vsim${questa_version} +permissive -64 -c -lib ${library} +max-cycles=$(max_cycles) +UVM_TESTNAME=${test_case} \
-	+BASEDIR=$(riscv-benchmarks-dir) $(uvm-flags) "+UVM_VERBOSITY=LOW" -coverage -classdebug +jtag_rbb_enable=0   \
-	$(QUESTASIM_FLAGS)                                                                                            \
-	-gblso $(RISCV)/lib/libfesvr.so -sv_lib $(dpi-library)/ariane_dpi                                             \
-	-do "coverage save -onexit tmp/$@.ucdb; run -a; quit -code [coverage attribute -name TESTSTATUS -concise]"    \
-	${top_level}_optimized +permissive-off ++$(riscv-benchmarks-dir)$@ ++$(target-options) | tee tmp/riscv-benchmarks-$@.log
-=======
 	vsim${questa_version} +permissive $(questa-flags) $(questa-cmd) -lib $(library) +max-cycles=$(max_cycles) +UVM_TESTNAME=$(test_case) \
 	+BASEDIR=$(riscv-benchmarks-dir) $(uvm-flags) +jtag_rbb_enable=0 -gblso $(RISCV)/lib/libfesvr.so -sv_lib $(dpi-library)/ariane_dpi   \
-	${top_level}_optimized +permissive-off ++$(riscv-benchmarks-dir)/$@ ++$(target-options) | tee tmp/riscv-benchmarks-$@.log
->>>>>>> 8401bb99
+	${top_level}_optimized $(QUESTASIM_FLAGS) +permissive-off ++$(riscv-benchmarks-dir)/$@ ++$(target-options) | tee tmp/riscv-benchmarks-$@.log
 
 # can use -jX to run ci tests in parallel using X processes
 run-asm-tests: $(riscv-asm-tests)
@@ -362,12 +287,14 @@
                     -LDFLAGS "-lfesvr" -CFLAGS "$(CFLAGS)" -Wall --cc  --vpi               \
                     $(list_incdir) --top-module ariane_testharness                         \
                     --Mdir $(ver-library) -O3                                              \
-                    --exe tb/ariane_tb.cpp tb/dpi/SimDTM.cc tb/dpi/SimJTAG.cc tb/dpi/remote_bitbang.cc
+                    --exe tb/ariane_tb.cpp tb/dpi/SimDTM.cc tb/dpi/SimJTAG.cc              \
+                          tb/dpi/remote_bitbang.cc tb/dpi/msim_helper.cc
 
 # User Verilator, at some point in the future this will be auto-generated
 verilate:
-	$(verilate_command)
-	cd $(ver-library) && $(MAKE) -j${NUM_JOBS} -f Variane_testharness.mk
+	@echo "[Verilator] Building Model"
+	@$(verilate_command)
+	cd $(ver-library) && $(MAKE) -j${NUM_JOBS} -f Variane_testharness.mk > /dev/zero
 
 sim-verilator: verilate
 	$(ver-library)/Variane_testharness $(elf-bin)
