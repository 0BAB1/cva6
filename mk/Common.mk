--- conflicted
+++ resolved
@@ -366,11 +366,7 @@
 # If a test target is defined and a CFG is defined that read in build configuration file
 # CFG is optional
 CFGYAML2MAKE = $(CORE_V_VERIF)/bin/cfgyaml2make
-<<<<<<< HEAD
-CFG_YAML_PARSE_TARGETS=comp test hex clean_hex sanity-veri-run
-=======
-CFG_YAML_PARSE_TARGETS=comp ldgen comp_corev-dv gen_corev-dv test hex clean_hex corev-dv
->>>>>>> 9cbef865
+CFG_YAML_PARSE_TARGETS=comp ldgen comp_corev-dv gen_corev-dv test hex clean_hex corev-dv sanity-veri-run
 ifneq ($(filter $(CFG_YAML_PARSE_TARGETS),$(MAKECMDGOALS)),)
 ifneq ($(CFG),)
 CFG_FLAGS_MAKE := $(shell $(CFGYAML2MAKE) --yaml=$(CFG).yaml $(YAML2MAKE_DEBUG) --prefix=CFG --core=$(CV_CORE))
