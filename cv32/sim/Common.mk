###############################################################################
#
# Copyright 2020 OpenHW Group
# 
# Licensed under the Solderpad Hardware Licence, Version 2.0 (the "License");
# you may not use this file except in compliance with the License.
# You may obtain a copy of the License at
# 
#     https://solderpad.org/licenses/
# 
# Unless required by applicable law or agreed to in writing, software
# distributed under the License is distributed on an "AS IS" BASIS,
# WITHOUT WARRANTIES OR CONDITIONS OF ANY KIND, either express or implied.
# See the License for the specific language governing permissions and
# limitations under the License.
# 
###############################################################################
#
# Common code for simulation Makefiles.  Intended to be included by the
# Makefiles in the "core" and "uvmt_cv32" dirs.
#
###############################################################################
# 
# Copyright 2019 Clifford Wolf
# Copyright 2019 Robert Balas
#
# Permission to use, copy, modify, and/or distribute this software for any
# purpose with or without fee is hereby granted, provided that the above
# copyright notice and this permission notice appear in all copies.
#
# THE SOFTWARE IS PROVIDED "AS IS" AND THE AUTHOR DISCLAIMS ALL WARRANTIES WITH
# REGARD TO THIS SOFTWARE INCLUDING ALL IMPLIED WARRANTIES OF MERCHANTABILITY
# AND FITNESS. IN NO EVENT SHALL THE AUTHOR BE LIABLE FOR ANY SPECIAL, DIRECT,
# INDIRECT, OR CONSEQUENTIAL DAMAGES OR ANY DAMAGES WHATSOEVER RESULTING FROM
# LOSS OF USE, DATA OR PROFITS, WHETHER IN AN ACTION OF CONTRACT, NEGLIGENCE OR
# OTHER TORTIOUS ACTION, ARISING OUT OF OR IN CONNECTION WITH THE USE OR
# PERFORMANCE OF THIS SOFTWARE.
#
# Original Author: Robert Balas (balasr@iis.ee.ethz.ch)
#
###############################################################################

###############################################################################
# Variables to determine the the command to clone external repositories.
# For each repo there are a set of variables:
#      *_REPO:   URL to the repository in GitHub.
#      *_BRANCH: Name of the branch you wish to clone;
#                Set to 'master' to pull the master branch.
#      *_HASH:   Value of the specific hash you wish to clone;
#                Set to 'head' to pull the head of the branch you want.
#      *_TAG:    Not yet supported (TODO).
#                

# Head of the master branch as of 2020-05-29
CV32E40P_REPO   ?= https://github.com/openhwgroup/cv32e40p
CV32E40P_BRANCH ?= master
CV32E40P_HASH   ?= 8e22c994198ad08f4cacf239d56d98e1cc25627b

FPNEW_REPO      ?= https://github.com/pulp-platform/fpnew
FPNEW_BRANCH    ?= master
#Note: this is one merge behind the head (as of 2020-06-11)
FPNEW_HASH      ?= f108dfdd84f7c24dcdefb35790fafb3905bce552
#Note: this is head (as of 2020-06-11).  Can't use it because of the worm
#FPNEW_HASH      ?= babffe88fcf6d2931a7afa8d121b6a6ba4f532f7

RISCVDV_REPO    ?= https://github.com/google/riscv-dv
#RISCVDV_REPO    ?= https://github.com/MikeOpenHWGroup/riscv-dv
RISCVDV_BRANCH  ?= master
RISCVDV_HASH    ?= head

# Generate command to clone the CV32E40P RTL
ifeq ($(CV32E40P_BRANCH), master)
  TMP = git clone $(CV32E40P_REPO) --recurse $(CV32E40P_PKG)
else
  TMP = git clone -b $(CV32E40P_BRANCH) --single-branch $(CV32E40P_REPO) --recurse $(CV32E40P_PKG)
endif

ifeq ($(CV32E40P_HASH), head)
  CLONE_CV32E40P_CMD = $(TMP)
else
  CLONE_CV32E40P_CMD = $(TMP); cd $(CV32E40P_PKG); git checkout $(CV32E40P_HASH)
endif

# Generate command to clone the FPNEW RTL
ifeq ($(FPNEW_BRANCH), master)
  TMP2 = git clone $(FPNEW_REPO) --recurse $(FPNEW_PKG)
else
  TMP2 = git clone -b $(FPNEW_BRANCH) --single-branch $(FPNEW_REPO) --recurse $(FPNEW_PKG)
endif

ifeq ($(FPNEW_HASH), head)
  CLONE_FPNEW_CMD = $(TMP2)
else
  CLONE_FPNEW_CMD = $(TMP2); cd $(FPNEW_PKG); git checkout $(FPNEW_HASH)
endif
# RTL repo vars end

# Generate command to clone RISCV-DV (Google's random instruction generator)
ifeq ($(RISCVDV_BRANCH), master)
  TMP3 = git clone $(RISCVDV_REPO) --recurse $(RISCVDV_PKG)
else
  TMP3 = git clone -b $(RISCVDV_BRANCH) --single-branch $(RISCVDV_REPO) --recurse $(RISCVDV_PKG)
endif

ifeq ($(RISCVDV_HASH), head)
  CLONE_RISCVDV_CMD = $(TMP3)
else
  CLONE_RISCVDV_CMD = $(TMP3); cd $(RISCVDV_PKG); git checkout $(RISCVDV_HASH)
endif
# RISCV-DV repo var end

###############################################################################
# Imperas Instruction Set Simulator

DV_OVPM_HOME    = $(PROJ_ROOT_DIR)/vendor_lib/imperas
DV_OVPM_MODEL   = $(DV_OVPM_HOME)/riscv_CV32E40P_OVPsim
DV_OVPM_DESIGN  = $(DV_OVPM_HOME)/design
OVP_MODEL_DPI   = $(DV_OVPM_MODEL)/bin/Linux64/riscv_CV32E40P.dpi.so
OVP_CTRL_FILE   = $(DV_OVPM_DESIGN)/riscv_CV32E40P.ic

###############################################################################
# Build "firmware" for the CV32E40P "core" testbench and "uvmt_cv32"
# verification environment.  Substantially modified from the original from the
# Makefile first developed for the PULP-Platform RI5CY testbench.
#
# riscv toolchain install path
RISCV            ?= /opt/riscv
RISCV_EXE_PREFIX ?= $(RISCV)/bin/riscv32-unknown-elf-

CFLAGS ?= -Os -g -static -mabi=ilp32 -march=rv32imc -Wall -pedantic

# CORE FIRMWARE vars. All of the C and assembler programs under CORE_TEST_DIR
# are collectively known as "Core Firmware".  Yes, this is confusing because
# one of sub-directories of CORE_TEST_DIR is called "firmware".
#
# Note that the DSIM targets allow for writing the log-files to arbitrary
# locations, so all of these paths are absolute, except those used by Verilator.
# TODO: clean this mess up!
CORE_TEST_DIR                        = $(PROJ_ROOT_DIR)/cv32/tests/core
BSP                                  = $(PROJ_ROOT_DIR)/cv32/bsp
FIRMWARE                             = $(CORE_TEST_DIR)/firmware
VERI_FIRMWARE                        = ../../tests/core/firmware
CUSTOM                               = $(CORE_TEST_DIR)/custom
CUSTOM_DIR                          ?= $(CUSTOM)
CUSTOM_PROG                         ?= my_hello_world
VERI_CUSTOM                          = ../../tests/core/custom
ASM                                  = $(CORE_TEST_DIR)/asm
ASM_DIR                             ?= $(ASM)
ASM_PROG                            ?= my_hello_world
CV32_RISCV_TESTS_FIRMWARE            = $(CORE_TEST_DIR)/cv32_riscv_tests_firmware
CV32_RISCV_COMPLIANCE_TESTS_FIRMWARE = $(CORE_TEST_DIR)/cv32_riscv_compliance_tests_firmware
RISCV_TESTS                          = $(CORE_TEST_DIR)/riscv_tests
RISCV_COMPLIANCE_TESTS               = $(CORE_TEST_DIR)/riscv_compliance_tests
RISCV_TEST_INCLUDES                  = -I$(CORE_TEST_DIR)/riscv_tests/ \
                                       -I$(CORE_TEST_DIR)/riscv_tests/macros/scalar \
                                       -I$(CORE_TEST_DIR)/riscv_tests/rv64ui \
                                       -I$(CORE_TEST_DIR)/riscv_tests/rv64um
CV32_RISCV_TESTS_FIRMWARE_OBJS       = $(addprefix $(CV32_RISCV_TESTS_FIRMWARE)/, \
                                         start.o print.o sieve.o multest.o stats.o)
CV32_RISCV_COMPLIANCE_TESTS_FIRMWARE_OBJS = $(addprefix $(CV32_RISCV_COMPLIANCE_TESTS_FIRMWARE)/, \
                                              start.o print.o sieve.o multest.o stats.o)
RISCV_TESTS_OBJS         = $(addsuffix .o, \
                             $(basename $(wildcard $(RISCV_TESTS)/rv32ui/*.S)) \
                             $(basename $(wildcard $(RISCV_TESTS)/rv32um/*.S)) \
                             $(basename $(wildcard $(RISCV_TESTS)/rv32uc/*.S)))
FIRMWARE_OBJS            = $(addprefix $(FIRMWARE)/, \
                             start.o print.o sieve.o multest.o stats.o)
FIRMWARE_TEST_OBJS       = $(addsuffix .o, \
                             $(basename $(wildcard $(RISCV_TESTS)/rv32ui/*.S)) \
                             $(basename $(wildcard $(RISCV_TESTS)/rv32um/*.S)) \
                             $(basename $(wildcard $(RISCV_TESTS)/rv32uc/*.S)))
FIRMWARE_SHORT_TEST_OBJS = $(addsuffix .o, \
                             $(basename $(wildcard $(RISCV_TESTS)/rv32ui/*.S)) \
                             $(basename $(wildcard $(RISCV_TESTS)/rv32um/*.S)))
COMPLIANCE_TEST_OBJS     = $(addsuffix .o, \
                             $(basename $(wildcard $(RISCV_COMPLIANCE_TESTS)/*.S)))


# Thales verilator testbench compilation start

SUPPORTED_COMMANDS := vsim-firmware-unit-test questa-unit-test questa-unit-test-gui dsim-unit-test 
SUPPORTS_MAKE_ARGS := $(findstring $(firstword $(MAKECMDGOALS)), $(SUPPORTED_COMMANDS))

ifneq "$(SUPPORTS_MAKE_ARGS)" ""
  UNIT_TEST := $(wordlist 2,$(words $(MAKECMDGOALS)),$(MAKECMDGOALS))
  $(eval $(UNIT_TEST):;@:)
  UNIT_TEST_CMD := 1
else 
 UNIT_TEST_CMD := 0
endif

COMPLIANCE_UNIT_TEST = $(subst _,-,$(UNIT_TEST))

FIRMWARE_UNIT_TEST_OBJS   =  	$(addsuffix .o, \
				$(basename $(wildcard $(RISCV_TESTS)/rv32*/$(UNIT_TEST).S)) \
				$(basename $(wildcard $(RISCV_COMPLIANCE_TESTS)*/$(COMPLIANCE_UNIT_TEST).S)))

# Thales verilator testbench compilation end

###############################################################################
# The sanity rule runs whatever is currently deemed to be the minimal test that
# must be able to run (and pass!) prior to generating a pull-request.
sanity: hello-world

<<<<<<< HEAD
# rules to generate hex (loadable by simulators) from elf
# relocate debugger to last 16KB of mm_ram
=======
###############################################################################
# Rule to generate hex (loadable by simulators) from elf
#    $@ is the file being generated.
#    $< is first prerequiste.
#    $^ is all prerequistes.
#    $* is file_name (w/o extension) of target
>>>>>>> 549cf8d2
%.hex: %.elf
	$(RISCV_EXE_PREFIX)objcopy -O verilog $< $@ \
		--change-section-address  .debugger=0x3FC000
	$(RISCV_EXE_PREFIX)readelf -a $< > $*.readelf
	$(RISCV_EXE_PREFIX)objdump -D $*.elf > $*.objdump

bsp:
	make -C $(BSP)

clean-bsp:
	make clean -C $(BSP)

<<<<<<< HEAD
# Running custom programs:
# We link with our custom crt0.s and syscalls.c against newlib so that we can
# use the c standard library
#$(CUSTOM_DIR)/$(CUSTOM_PROG).elf: $(CUSTOM_DIR)/$(CUSTOM_PROG).c
#	$(RISCV_EXE_PREFIX)gcc -mabi=ilp32 -march=rv32imc -o $@ -w -Os -g -nostdlib \
#		-T $(CUSTOM_DIR)/link.ld  \
#		-static \
#		$(CUSTOM_DIR)/crt0.S \
#		$^ $(CUSTOM_DIR)/syscalls.c $(CUSTOM_DIR)/vectors.S \
#		-I $(RISCV)/riscv32-unknown-elf/include \
#		-L $(RISCV)/riscv32-unknown-elf/lib \
#		-lc -lm -lgcc

# Similaro to CUSTOM (above), this time with ASM directory
#$(ASM)/$(ASM_PROG).elf: $(ASM)/$(ASM_PROG).S
#		@   echo "Compiling $(ASM_PROG).S"
#		$(RISCV_EXE_PREFIX)gcc -mabi=ilp32 -march=rv32imc -c -o $(ASM)/$(ASM_PROG).o \
#		$(ASM)/$(ASM_PROG).S -DRISCV32GC -O0 -nostdlib -nostartfiles \
#		-I $(ASM)
#		@   echo "Linking $(ASM_PROG).o"
#		$(RISCV_EXE_PREFIX)gcc -mabi=ilp32 -march=rv32imc \
#		-o $(ASM)/$(ASM_PROG).elf \
#		$(ASM)/$(ASM_PROG).o -nostdlib -nostartfiles \
#		-T $(ASM)/link.ld

# HELLO WORLD: custom/hello_world.elf: ../../tests/core/custom/hello_world.c

#$(CUSTOM)/hello_world.elf: $(CUSTOM)/hello_world.c
#	$(RISCV_EXE_PREFIX)gcc -mabi=ilp32 -march=rv32imc -o $@ -w -Os -g -nostdlib \
#		-T $(CUSTOM)/link.ld  \
#		-static \
#		$(CUSTOM)/crt0.S \
#		$^ $(CUSTOM)/syscalls.c $(CUSTOM)/vectors.S \
#		-I $(RISCV)/riscv32-unknown-elf/include \
#		-L $(RISCV)/riscv32-unknown-elf/lib \
#		-lc -lm -lgcc

#$(CUSTOM)/misalign.elf: $(CUSTOM)/misalign.c
#	$(RISCV_EXE_PREFIX)gcc -mabi=ilp32 -march=rv32imc -o $@ -w -Os -g -nostdlib \
#		-T $(CUSTOM)/link.ld  \
#		-static \
#		$(CUSTOM)/crt0.S \
#		$^ $(CUSTOM)/syscalls.c $(CUSTOM)/vectors.S \
#		-I $(RISCV)/riscv32-unknown-elf/include \
#		-L $(RISCV)/riscv32-unknown-elf/lib \
#		-lc -lm -lgcc

#$(CUSTOM)/illegal.elf: $(CUSTOM)/illegal.c
#	$(RISCV_EXE_PREFIX)gcc -mabi=ilp32 -march=rv32imc -o $@ -w -Os -g -nostdlib \
#		-T $(CUSTOM)/link.ld  \
#		-static \
#		$(CUSTOM)/crt0.S \
#		$^ $(CUSTOM)/syscalls.c $(CUSTOM)/vectors.S \
#		-I $(RISCV)/riscv32-unknown-elf/include \
#		-L $(RISCV)/riscv32-unknown-elf/lib \
#		-lc -lm -lgcc

#$(CUSTOM)/fibonacci.elf: $(CUSTOM)/fibonacci.c
#	$(RISCV_EXE_PREFIX)gcc -mabi=ilp32 -march=rv32imc -o $@ -w -Os -g -nostdlib \
#		-T $(CUSTOM)/link.ld  \
#		-static \
#		$(CUSTOM)/crt0.S \
#		$^ $(CUSTOM)/syscalls.c $(CUSTOM)/vectors.S \
#		-I $(RISCV)/riscv32-unknown-elf/include \
#		-L $(RISCV)/riscv32-unknown-elf/lib \
#		-lc -lm -lgcc

#$(CUSTOM)/dhrystone.elf: $(CUSTOM)/dhrystone.c
#	$(RISCV_EXE_PREFIX)gcc -mabi=ilp32 -march=rv32imc -o $@ -w -Os -g -nostdlib \
#		-T $(CUSTOM)/link.ld  \
#		-static \
#		$(CUSTOM)/crt0.S \
#		$^ $(CUSTOM)/syscalls.c $(CUSTOM)/vectors.S \
#		-I $(RISCV)/riscv32-unknown-elf/include \
#		-L $(RISCV)/riscv32-unknown-elf/lib \
#		-lc -lm -lgcc

#$(CUSTOM)/riscv_ebreak_test_0.elf: $(CUSTOM)/riscv_ebreak_test_0.S
#		@   echo "Compiling riscv_ebreak_test_0.S"
#		$(RISCV_EXE_PREFIX)gcc -mabi=ilp32 -march=rv32imc -c -o $(CUSTOM)/riscv_ebreak_test_0.o \
#		$(CUSTOM)/riscv_ebreak_test_0.S -DRISCV32GC -O0 -nostdlib -nostartfiles \
#		-I $(CUSTOM)
#		@   echo "Linking riscv_ebreak_test_0.o"
#		$(RISCV_EXE_PREFIX)gcc -mabi=ilp32 -march=rv32imc \
#		-o $(CUSTOM)/riscv_ebreak_test_0.elf \
#		$(CUSTOM)/riscv_ebreak_test_0.o -nostdlib -nostartfiles \
#		-T $(CUSTOM)/link.ld


##############################################################################
# Special debug_test build
# keep raw elf files to generate helpful debugging files such as dissambler
.PRECIOUS : %debug_test.elf

# Prepare file list for .elf
# Get the source file names from the BSP directory
PREREQ_BSP_FILES  = $(filter %.c %.S %.ld,$(wildcard $(BSP)/*))
BSP_SOURCE_FILES  = $(notdir $(filter %.c %.S ,$(PREREQ_BSP_FILES)))

# Let the user override BSP files
# The following will build a list of BSP files that are not in test directory
BSP_FILES = $(foreach BSP_FILE, $(BSP_SOURCE_FILES), \
	       $(if $(wildcard  $(addprefix $(dir $*), $(BSP_FILE))),,\
	          $(wildcard $(addprefix $(BSP)/, $(BSP_FILE))) ) \
	     )

# Get Test Files
#  Note, the prerequisite uses '%', while the recipe uses '$*'
PREREQ_TEST_FILES = $(filter %.c %.S,$(wildcard $(dir %)*))
TEST_FILES        = $(filter %.c %.S,$(wildcard $(dir $*)*))

%debug_test.elf:
	$(RISCV_EXE_PREFIX)gcc -mabi=ilp32 -march=rv32imc -o $@ \
		-Wall -pedantic -Os -g -nostartfiles -static \
		$(BSP_FILES) \
		$(TEST_FILES) \
		-T $(BSP)/link.ld

=======
>>>>>>> 549cf8d2
# Patterned targets to generate ELF.  Used only if explicit targets do not match.
#
# This target selected if both %.c and %.S exist
%.elf: %.c
	make clean-bsp
	make bsp
	$(RISCV_EXE_PREFIX)gcc $(CFLAGS) -o $@ \
		-nostartfiles \
		$^ -T $(BSP)/link.ld -L $(BSP) -lcv-verif

# This target selected if only %.S exists
%.elf: %.S
	make clean-bsp
	make bsp
	$(RISCV_EXE_PREFIX)gcc $(CFLAGS) -o $@ \
		-nostartfiles \
		-I $(ASM) \
		$^ -T $(BSP)/link.ld -L $(BSP) -lcv-verif


# compile and dump RISCV_TESTS only
#$(CV32_RISCV_TESTS_FIRMWARE)/cv32_riscv_tests_firmware.elf: $(CV32_RISCV_TESTS_FIRMWARE_OBJS) $(RISCV_TESTS_OBJS) \
#							$(CV32_RISCV_TESTS_FIRMWARE)/link.ld
#	$(RISCV_EXE_PREFIX)gcc -g -Os -mabi=ilp32 -march=rv32imc -ffreestanding -nostdlib -o $@ \
#		$(RISCV_TEST_INCLUDES) \
#		-Wl,-Bstatic,-T,$(CV32_RISCV_TESTS_FIRMWARE)/link.ld,-Map,$(CV32_RISCV_TESTS_FIRMWARE)/cv32_riscv_tests_firmware.map,--strip-debug \
#		$(CV32_RISCV_TESTS_FIRMWARE_OBJS) $(RISCV_TESTS_OBJS) -lgcc

#$(CV32_RISCV_TESTS_FIRMWARE)/cv32_riscv_tests_firmware.elf: $(CV32_RISCV_TESTS_FIRMWARE_OBJS) $(RISCV_TESTS_OBJS) \
#							$(CV32_RISCV_TESTS_FIRMWARE)/link.ld
../../tests/core/cv32_riscv_tests_firmware/cv32_riscv_tests_firmware.elf: $(CV32_RISCV_TESTS_FIRMWARE_OBJS) $(RISCV_TESTS_OBJS)
	$(RISCV_EXE_PREFIX)gcc $(CFLAGS) -ffreestanding -nostdlib -o $@ \
		$(RISCV_TEST_INCLUDES) \
		-Wl,-Bstatic,-T,$(CV32_RISCV_TESTS_FIRMWARE)/link.ld,-Map,$(CV32_RISCV_TESTS_FIRMWARE)/cv32_riscv_tests_firmware.map,--strip-debug \
		$(CV32_RISCV_TESTS_FIRMWARE_OBJS) $(RISCV_TESTS_OBJS) -lgcc

$(CV32_RISCV_TESTS_FIRMWARE)/start.o: $(CV32_RISCV_TESTS_FIRMWARE)/start.S
	$(RISCV_EXE_PREFIX)gcc -c $(CFLAGS) -o $@ $<

$(CV32_RISCV_TESTS_FIRMWARE)/%.o: $(CV32_RISCV_TESTS_FIRMWARE)/%.c
	$(RISCV_EXE_PREFIX)gcc -c $(CFLAGS) --std=c99 -Wall \
		$(RISCV_TEST_INCLUDES) \
		-ffreestanding -nostdlib -o $@ $<

# compile and dump RISCV_COMPLIANCE_TESTS only
$(CV32_RISCV_COMPLIANCE_TESTS_FIRMWARE)/cv32_riscv_compliance_tests_firmware.elf: $(CV32_RISCV_COMPLIANCE_TESTS_FIRMWARE_OBJS) $(COMPLIANCE_TEST_OBJS) \
							$(CV32_RISCV_COMPLIANCE_TESTS_FIRMWARE)/link.ld
	$(RISCV_EXE_PREFIX)gcc $(CFLAGS) -ffreestanding -nostdlib -o $@ \
		-D RUN_COMPLIANCE \
		$(RISCV_TEST_INCLUDES) \
		-Wl,-Bstatic,-T,$(CV32_RISCV_COMPLIANCE_TESTS_FIRMWARE)/link.ld,-Map,$(CV32_RISCV_COMPLIANCE_TESTS_FIRMWARE)/cv32_riscv_compliance_tests_firmware.map,--strip-debug \
		$(CV32_RISCV_COMPLIANCE_TESTS_FIRMWARE_OBJS) $(COMPLIANCE_TEST_OBJS) -lgcc

$(CV32_RISCV_COMPLIANCE_TESTS_FIRMWARE)/start.o: $(CV32_RISCV_COMPLIANCE_TESTS_FIRMWARE)/start.S
	$(RISCV_EXE_PREFIX)gcc -c $(CFLAGS) -D RUN_COMPLIANCE -o $@ $<

$(CV32_RISCV_COMPLIANCE_TESTS_FIRMWARE)/%.o: $(CV32_RISCV_COMPLIANCE_TESTS_FIRMWARE)/%.c
	$(RISCV_EXE_PREFIX)gcc -c $(CFLAGS) --std=c99 -Wall \
		$(RISCV_TEST_INCLUDES) \
		-ffreestanding -nostdlib -o $@ $<

# compile and dump picorv firmware

# Thales start
$(FIRMWARE)/firmware_unit_test.elf: $(FIRMWARE_OBJS) $(FIRMWARE_UNIT_TEST_OBJS) $(FIRMWARE)/link.ld
	$(RISCV_EXE_PREFIX)gcc $(CFLAGS) -ffreestanding -nostdlib -o $@ \
		$(RISCV_TEST_INCLUDES) \
		-D RUN_COMPLIANCE \
		-Wl,-Bstatic,-T,$(FIRMWARE)/link.ld,-Map,$(FIRMWARE)/firmware.map,--strip-debug \
		$(FIRMWARE_OBJS) $(FIRMWARE_UNIT_TEST_OBJS) -lgcc
# Thales end

$(FIRMWARE)/firmware.elf: $(FIRMWARE_OBJS) $(FIRMWARE_TEST_OBJS) $(COMPLIANCE_TEST_OBJS) $(FIRMWARE)/link.ld
	$(RISCV_EXE_PREFIX)gcc $(CFLAGS) -ffreestanding -nostdlib -o $@ \
		$(RISCV_TEST_INCLUDES) \
		-D RUN_COMPLIANCE \
		-Wl,-Bstatic,-T,$(FIRMWARE)/link.ld,-Map,$(FIRMWARE)/firmware.map,--strip-debug \
		$(FIRMWARE_OBJS) $(FIRMWARE_TEST_OBJS) $(COMPLIANCE_TEST_OBJS) -lgcc

#$(FIRMWARE)/start.o: $(FIRMWARE)/start.S
#	$(RISCV_EXE_PREFIX)gcc -c -march=rv32imc -g -D RUN_COMPLIANCE -o $@ $<

# Thales start
$(FIRMWARE)/start.o: $(FIRMWARE)/start.S
ifeq ($(UNIT_TEST_CMD),1)
ifeq ($(FIRMWARE_UNIT_TEST_OBJS),)
$(error no existing unit test in argument )
else
	$(RISCV_EXE_PREFIX)gcc -c $(CFLAGS) -D RUN_COMPLIANCE  -DUNIT_TEST_CMD=$(UNIT_TEST_CMD) -DUNIT_TEST=$(UNIT_TEST) -DUNIT_TEST_RET=$(UNIT_TEST)_ret -o $@ $<
endif
else
	$(RISCV_EXE_PREFIX)gcc -c $(CFLAGS) -D RUN_COMPLIANCE  -DUNIT_TEST_CMD=$(UNIT_TEST_CMD) -o $@ $<
endif
# Thales end

$(FIRMWARE)/%.o: $(FIRMWARE)/%.c
	$(RISCV_EXE_PREFIX)gcc -c $(CFLAGS) --std=c99 \
		$(RISCV_TEST_INCLUDES) \
		-ffreestanding -nostdlib -o $@ $<

$(RISCV_TESTS)/rv32ui/%.o: $(RISCV_TESTS)/rv32ui/%.S $(RISCV_TESTS)/riscv_test.h \
			$(RISCV_TESTS)/macros/scalar/test_macros.h
	$(RISCV_EXE_PREFIX)gcc -c $(CFLAGS) -o $@ \
		$(RISCV_TEST_INCLUDES) \
		-DTEST_FUNC_NAME=$(notdir $(basename $<)) \
		-DTEST_FUNC_TXT='"$(notdir $(basename $<))"' \
		-DTEST_FUNC_RET=$(notdir $(basename $<))_ret $<

$(RISCV_TESTS)/rv32um/%.o: $(RISCV_TESTS)/rv32um/%.S $(RISCV_TESTS)/riscv_test.h \
			$(RISCV_TESTS)/macros/scalar/test_macros.h
	$(RISCV_EXE_PREFIX)gcc -c $(CFLAGS) -o $@ \
		$(RISCV_TEST_INCLUDES) \
		-DTEST_FUNC_NAME=$(notdir $(basename $<)) \
		-DTEST_FUNC_TXT='"$(notdir $(basename $<))"' \
		-DTEST_FUNC_RET=$(notdir $(basename $<))_ret $<

$(RISCV_TESTS)/rv32uc/%.o: $(RISCV_TESTS)/rv32uc/%.S $(RISCV_TESTS)/riscv_test.h \
			$(RISCV_TESTS)/macros/scalar/test_macros.h
	$(RISCV_EXE_PREFIX)gcc -c $(CFLAGS) -o $@ \
		$(RISCV_TEST_INCLUDES) \
		-DTEST_FUNC_NAME=$(notdir $(basename $<)) \
		-DTEST_FUNC_TXT='"$(notdir $(basename $<))"' \
		-DTEST_FUNC_RET=$(notdir $(basename $<))_ret $<

# Build riscv_compliance_test. Make sure to escape dashes to underscores
$(RISCV_COMPLIANCE_TESTS)/%.o: $(RISCV_COMPLIANCE_TESTS)/%.S $(RISCV_COMPLIANCE_TESTS)/riscv_test.h \
			$(RISCV_COMPLIANCE_TESTS)/test_macros.h $(RISCV_COMPLIANCE_TESTS)/compliance_io.h \
			$(RISCV_COMPLIANCE_TESTS)/compliance_test.h
	$(RISCV_EXE_PREFIX)gcc -c $(CFLAGS) -o $@ \
		-DTEST_FUNC_NAME=$(notdir $(subst -,_,$(basename $<))) \
		-DTEST_FUNC_TXT='"$(notdir $(subst -,_,$(basename $<)))"' \
		-DTEST_FUNC_RET=$(notdir $(subst -,_,$(basename $<)))_ret $<



# in dsim
.PHONY: dsim-unit-test 
dsim-unit-test:  firmware-unit-test-clean 
dsim-unit-test:  $(FIRMWARE)/firmware_unit_test.hex 
dsim-unit-test: ALL_VSIM_FLAGS += "+firmware=$(FIRMWARE)/firmware_unit_test.hex +elf_file=$(FIRMWARE)/firmware_unit_test.elf"
dsim-unit-test: dsim-firmware-unit-test

# in vcs
.PHONY: firmware-vcs-run
firmware-vcs-run: vcsify $(FIRMWARE)/firmware.hex
	./simv $(SIMV_FLAGS) "+firmware=$(FIRMWARE)/firmware.hex"

.PHONY: firmware-vcs-run-gui
firmware-vcs-run-gui: VCS_FLAGS+=-debug_all
firmware-vcs-run-gui: vcsify $(FIRMWARE)/firmware.hex
	./simv $(SIMV_FLAGS) -gui "+firmware=$(FIRMWARE)/firmware.hex"

###############################################################################
# house-cleaning for unit-testing
custom-clean:
	rm -rf $(CUSTOM)/hello_world.elf $(CUSTOM)/hello_world.hex


.PHONY: firmware-clean
firmware-clean:
	rm -vrf $(addprefix $(FIRMWARE)/firmware., elf bin hex map) \
		$(FIRMWARE_OBJS) $(FIRMWARE_TEST_OBJS) $(COMPLIANCE_TEST_OBJS)

.PHONY: firmware-unit-test-clean
firmware-unit-test-clean:
	rm -vrf $(addprefix $(FIRMWARE)/firmware_unit_test., elf bin hex map) \
		$(FIRMWARE_OBJS) $(FIRMWARE_UNIT_TEST_OBJS)

#endend<|MERGE_RESOLUTION|>--- conflicted
+++ resolved
@@ -202,17 +202,13 @@
 # must be able to run (and pass!) prior to generating a pull-request.
 sanity: hello-world
 
-<<<<<<< HEAD
-# rules to generate hex (loadable by simulators) from elf
-# relocate debugger to last 16KB of mm_ram
-=======
 ###############################################################################
 # Rule to generate hex (loadable by simulators) from elf
+# Relocate debugger to last 16KB of mm_ram
 #    $@ is the file being generated.
 #    $< is first prerequiste.
 #    $^ is all prerequistes.
 #    $* is file_name (w/o extension) of target
->>>>>>> 549cf8d2
 %.hex: %.elf
 	$(RISCV_EXE_PREFIX)objcopy -O verilog $< $@ \
 		--change-section-address  .debugger=0x3FC000
@@ -224,96 +220,6 @@
 
 clean-bsp:
 	make clean -C $(BSP)
-
-<<<<<<< HEAD
-# Running custom programs:
-# We link with our custom crt0.s and syscalls.c against newlib so that we can
-# use the c standard library
-#$(CUSTOM_DIR)/$(CUSTOM_PROG).elf: $(CUSTOM_DIR)/$(CUSTOM_PROG).c
-#	$(RISCV_EXE_PREFIX)gcc -mabi=ilp32 -march=rv32imc -o $@ -w -Os -g -nostdlib \
-#		-T $(CUSTOM_DIR)/link.ld  \
-#		-static \
-#		$(CUSTOM_DIR)/crt0.S \
-#		$^ $(CUSTOM_DIR)/syscalls.c $(CUSTOM_DIR)/vectors.S \
-#		-I $(RISCV)/riscv32-unknown-elf/include \
-#		-L $(RISCV)/riscv32-unknown-elf/lib \
-#		-lc -lm -lgcc
-
-# Similaro to CUSTOM (above), this time with ASM directory
-#$(ASM)/$(ASM_PROG).elf: $(ASM)/$(ASM_PROG).S
-#		@   echo "Compiling $(ASM_PROG).S"
-#		$(RISCV_EXE_PREFIX)gcc -mabi=ilp32 -march=rv32imc -c -o $(ASM)/$(ASM_PROG).o \
-#		$(ASM)/$(ASM_PROG).S -DRISCV32GC -O0 -nostdlib -nostartfiles \
-#		-I $(ASM)
-#		@   echo "Linking $(ASM_PROG).o"
-#		$(RISCV_EXE_PREFIX)gcc -mabi=ilp32 -march=rv32imc \
-#		-o $(ASM)/$(ASM_PROG).elf \
-#		$(ASM)/$(ASM_PROG).o -nostdlib -nostartfiles \
-#		-T $(ASM)/link.ld
-
-# HELLO WORLD: custom/hello_world.elf: ../../tests/core/custom/hello_world.c
-
-#$(CUSTOM)/hello_world.elf: $(CUSTOM)/hello_world.c
-#	$(RISCV_EXE_PREFIX)gcc -mabi=ilp32 -march=rv32imc -o $@ -w -Os -g -nostdlib \
-#		-T $(CUSTOM)/link.ld  \
-#		-static \
-#		$(CUSTOM)/crt0.S \
-#		$^ $(CUSTOM)/syscalls.c $(CUSTOM)/vectors.S \
-#		-I $(RISCV)/riscv32-unknown-elf/include \
-#		-L $(RISCV)/riscv32-unknown-elf/lib \
-#		-lc -lm -lgcc
-
-#$(CUSTOM)/misalign.elf: $(CUSTOM)/misalign.c
-#	$(RISCV_EXE_PREFIX)gcc -mabi=ilp32 -march=rv32imc -o $@ -w -Os -g -nostdlib \
-#		-T $(CUSTOM)/link.ld  \
-#		-static \
-#		$(CUSTOM)/crt0.S \
-#		$^ $(CUSTOM)/syscalls.c $(CUSTOM)/vectors.S \
-#		-I $(RISCV)/riscv32-unknown-elf/include \
-#		-L $(RISCV)/riscv32-unknown-elf/lib \
-#		-lc -lm -lgcc
-
-#$(CUSTOM)/illegal.elf: $(CUSTOM)/illegal.c
-#	$(RISCV_EXE_PREFIX)gcc -mabi=ilp32 -march=rv32imc -o $@ -w -Os -g -nostdlib \
-#		-T $(CUSTOM)/link.ld  \
-#		-static \
-#		$(CUSTOM)/crt0.S \
-#		$^ $(CUSTOM)/syscalls.c $(CUSTOM)/vectors.S \
-#		-I $(RISCV)/riscv32-unknown-elf/include \
-#		-L $(RISCV)/riscv32-unknown-elf/lib \
-#		-lc -lm -lgcc
-
-#$(CUSTOM)/fibonacci.elf: $(CUSTOM)/fibonacci.c
-#	$(RISCV_EXE_PREFIX)gcc -mabi=ilp32 -march=rv32imc -o $@ -w -Os -g -nostdlib \
-#		-T $(CUSTOM)/link.ld  \
-#		-static \
-#		$(CUSTOM)/crt0.S \
-#		$^ $(CUSTOM)/syscalls.c $(CUSTOM)/vectors.S \
-#		-I $(RISCV)/riscv32-unknown-elf/include \
-#		-L $(RISCV)/riscv32-unknown-elf/lib \
-#		-lc -lm -lgcc
-
-#$(CUSTOM)/dhrystone.elf: $(CUSTOM)/dhrystone.c
-#	$(RISCV_EXE_PREFIX)gcc -mabi=ilp32 -march=rv32imc -o $@ -w -Os -g -nostdlib \
-#		-T $(CUSTOM)/link.ld  \
-#		-static \
-#		$(CUSTOM)/crt0.S \
-#		$^ $(CUSTOM)/syscalls.c $(CUSTOM)/vectors.S \
-#		-I $(RISCV)/riscv32-unknown-elf/include \
-#		-L $(RISCV)/riscv32-unknown-elf/lib \
-#		-lc -lm -lgcc
-
-#$(CUSTOM)/riscv_ebreak_test_0.elf: $(CUSTOM)/riscv_ebreak_test_0.S
-#		@   echo "Compiling riscv_ebreak_test_0.S"
-#		$(RISCV_EXE_PREFIX)gcc -mabi=ilp32 -march=rv32imc -c -o $(CUSTOM)/riscv_ebreak_test_0.o \
-#		$(CUSTOM)/riscv_ebreak_test_0.S -DRISCV32GC -O0 -nostdlib -nostartfiles \
-#		-I $(CUSTOM)
-#		@   echo "Linking riscv_ebreak_test_0.o"
-#		$(RISCV_EXE_PREFIX)gcc -mabi=ilp32 -march=rv32imc \
-#		-o $(CUSTOM)/riscv_ebreak_test_0.elf \
-#		$(CUSTOM)/riscv_ebreak_test_0.o -nostdlib -nostartfiles \
-#		-T $(CUSTOM)/link.ld
-
 
 ##############################################################################
 # Special debug_test build
@@ -344,8 +250,6 @@
 		$(TEST_FILES) \
 		-T $(BSP)/link.ld
 
-=======
->>>>>>> 549cf8d2
 # Patterned targets to generate ELF.  Used only if explicit targets do not match.
 #
 # This target selected if both %.c and %.S exist
