# YAML file to specify a regression testlist
# Note that the COREV=YES is set for all tests in this regression.
# This means you need to have a toolchain at COREV_SW_TOOLCHAIN (see Common.mk)
---
# Header
name: cv32_full_covg_no_pulp
description: Full regression (all tests) for CV32E40P with step-and-compare against RM"

# List of builds
builds:
  clean_fw:
    cmd: make clean-bsp clean_test_programs
    dir: cv32/sim/uvmt_cv32
  corev-dv:
    cmd: make clean_riscv-dv comp_corev-dv
    dir: cv32/sim/uvmt_cv32
    cov: 0
  uvmt_cv32:
    cmd: make comp
    dir: cv32/sim/uvmt_cv32

# List of tests
tests:
  hello-world:
    build: uvmt_cv32
    description: uvm_hello_world_test
    dir: cv32/sim/uvmt_cv32
    cmd: make test COREV=YES TEST=hello-world

  csr_instructions:
    build: uvmt_cv32
    description: CSR instruction test
    dir: cv32/sim/uvmt_cv32
    cmd: make test COREV=YES TEST=csr_instructions

  generic_exception_test:
    build: uvmt_cv32
    description: Generic exception test
    dir: cv32/sim/uvmt_cv32
    cmd: make test COREV=YES TEST=generic_exception_test

  illegal_instr_test:
    build: uvmt_cv32
    description: Illegal instruction test
    dir: cv32/sim/uvmt_cv32
    cmd: make test COREV=YES TEST=illegal_instr_test

  cv32e40p_csr_access_test:
    build: uvmt_cv32
    description: CSR Access Mode Test
    dir: cv32/sim/uvmt_cv32
    cmd: make test COREV=YES TEST=cv32e40p_csr_access_test

  requested_csr_por:
    build: uvmt_cv32
    description: CSR PoR test
    dir: cv32/sim/uvmt_cv32
    cmd: make test COREV=YES TEST=requested_csr_por

  modeled_csr_por:
    build: uvmt_cv32
    description: Modeled CSR PoR test
    dir: cv32/sim/uvmt_cv32
    cmd: make test COREV=YES TEST=modeled_csr_por

  csr_instr_asm:
    build: uvmt_cv32
    description: CSR instruction assembly test
    dir: cv32/sim/uvmt_cv32
    cmd: make test COREV=YES TEST=csr_instr_asm

  perf_counters_instructions:
    build: uvmt_cv32
    description: Performance counter test
    dir: cv32/sim/uvmt_cv32
    cmd: make test COREV=YES TEST=perf_counters_instructions

  hpmcounter_basic_test:
    build: uvmt_cv32
    description: Hardware performance counter basic test
    dir: cv32/sim/uvmt_cv32
    cmd: make test COREV=YES TEST=hpmcounter_basic_test

  hpmcounter_hazard_test:
    build: uvmt_cv32
    description: Hardware performance counter hazard test
    dir: cv32/sim/uvmt_cv32
    cmd: make test COREV=YES TEST=hpmcounter_hazard_test

  riscv_ebreak_test_0:
    build: uvmt_cv32
    description: Static corev-dv ebreak
    dir: cv32/sim/uvmt_cv32
    cmd: make test COREV=YES TEST=riscv_ebreak_test_0

  riscv_arithmetic_basic_test:
    build: uvmt_cv32
    description: Static riscv-dv arithmetic test
    dir: cv32/sim/uvmt_cv32    
    cmd: make test COREV=YES TEST=riscv_arithmetic_basic_test
    num: 1

  corev_arithmetic_base_test:
    build: uvmt_cv32
    description: Generated corev-dv arithmetic test
    dir: cv32/sim/uvmt_cv32    
    cmd: make gen_corev-dv test COREV=YES TEST=corev_arithmetic_base_test
    num: 200

  corev_rand_instr_test:
    build: uvmt_cv32
    description: Generated corev-dv random instruction test
    dir: cv32/sim/uvmt_cv32
    cmd: make gen_corev-dv test COREV=YES TEST=corev_rand_instr_test
    num: 200

  corev_rand_illegal_instr_test:
    build: uvmt_cv32
    description: Generated corev-dv random instruction test with illegal instructions
    dir: cv32/sim/uvmt_cv32
    cmd: make gen_corev-dv test COREV=YES TEST=corev_rand_illegal_instr_test
    num: 200

  corev_jump_stress_test:
    build: uvmt_cv32
    description: Generated corev-dv jump stress test
    dir: cv32/sim/uvmt_cv32    
    cmd: make gen_corev-dv test COREV=YES TEST=corev_jump_stress_test
    num: 200

  corev_rand_interrupt:
    build: uvmt_cv32
    description: Generated corev-dv random interrupt test
    dir: cv32/sim/uvmt_cv32    
    cmd: make gen_corev-dv test COREV=YES TEST=corev_rand_interrupt
    num: 200

  corev_rand_debug:
    build: uvmt_cv32
    description: Generated corev-dv random debug test
    dir: cv32/sim/uvmt_cv32    
    cmd: make gen_corev-dv test COREV=YES TEST=corev_rand_debug
    num: 50

  corev_rand_debug_single_step:
    build: uvmt_cv32
    description: debug random test with single-stepping
    dir: cv32/sim/uvmt_cv32
    cmd: make gen_corev-dv test COREV=YES TEST=corev_rand_debug_single_step
    num: 50

  corev_rand_debug_ebreak:
    build: uvmt_cv32
    description: debug random test with ebreaks from ROM
    dir: cv32/sim/uvmt_cv32
    cmd: make gen_corev-dv test COREV=YES TEST=corev_rand_debug_ebreak
    num: 50

  corev_rand_interrupt_wfi:
    build: uvmt_cv32
    description: Generated corev-dv random interrupt WFI test
    dir: cv32/sim/uvmt_cv32    
    cmd: make gen_corev-dv test COREV=YES TEST=corev_rand_interrupt_wfi
    num: 200

  corev_rand_interrupt_debug:
    build: uvmt_cv32
    description: Generated corev-dv random interrupt WFI test with debug
    dir: cv32/sim/uvmt_cv32    
    cmd: make gen_corev-dv test COREV=YES TEST=corev_rand_interrupt_debug
    num: 100

  corev_rand_interrupt_exception:
    build: uvmt_cv32
    description: Generated corev-dv random interrupt WFI test with exceptions
    dir: cv32/sim/uvmt_cv32    
    cmd: make gen_corev-dv test COREV=YES TEST=corev_rand_interrupt_exception
    num: 100

  corev_rand_interrupt_nested:
    build: uvmt_cv32
    description: Generated corev-dv random interrupt WFI test with random nested interrupts
    dir: cv32/sim/uvmt_cv32    
    cmd: make gen_corev-dv test COREV=YES TEST=corev_rand_interrupt_nested
    num: 200

  illegal:
    build: uvmt_cv32
    description: Illegal-riscv-tests
    dir: cv32/sim/uvmt_cv32
    cmd: make test COREV=YES TEST=illegal

  fibonacci:
    build: uvmt_cv32
    description: Fibonacci test
    dir: cv32/sim/uvmt_cv32
    cmd: make test COREV=YES TEST=fibonacci

  misalign:
    build: uvmt_cv32
    description: Misalign test
    dir: cv32/sim/uvmt_cv32
    cmd: make test COREV=YES TEST=misalign

  dhrystone:
    build: uvmt_cv32
    description: Dhrystone test
    dir: cv32/sim/uvmt_cv32
    cmd: make test COREV=YES TEST=dhrystone

  debug_test:
    build: uvmt_cv32
    description: Debug Test 1
    dir: cv32/sim/uvmt_cv32
    cmd: make test COREV=YES TEST=debug_test

  debug_test_reset:
    build: uvmt_cv32
    description: Debug reset test
    dir: cv32/sim/uvmt_cv32
    cmd: make test COREV=YES TEST=debug_test_reset

  debug_test_trigger:
    build: uvmt_cv32
    description: Debug trigger test
    dir: cv32/sim/uvmt_cv32
    cmd: make test COREV=YES TEST=debug_test_trigger

  debug_test_known_miscompares:
    build: uvmt_cv32
    description: Debug test which contains known miscompares
    dir: cv32/sim/uvmt_cv32
    cmd: make test COREV=YES TEST=debug_test_known_miscompares USE_ISS=NO

<<<<<<< HEAD
  debug_test_boot_set:
    build: uvmt_cv32
    description: Debug test target debug_req at BOOT_SET
    dir: cv32/sim/uvmt_cv32
    cmd: make test COREV=YES TEST=debug_test_boot_set

=======
>>>>>>> d6b84a27
  interrupt_bootstrap:
    build: uvmt_cv32
    description: Interrupt bootstrap test
    dir: cv32/sim/uvmt_cv32
    cmd: make test COREV=YES TEST=interrupt_bootstrap

  interrupt_test:
    build: uvmt_cv32
    description: Interrupt test
    dir: cv32/sim/uvmt_cv32
    cmd: make test COREV=YES TEST=interrupt_test

  isa_fcov_holes:
    build: uvmt_cv32
    description: ISA function coverage test
    dir: cv32/sim/uvmt_cv32
    cmd: make test TEST=isa_fcov_holes<|MERGE_RESOLUTION|>--- conflicted
+++ resolved
@@ -232,15 +232,12 @@
     dir: cv32/sim/uvmt_cv32
     cmd: make test COREV=YES TEST=debug_test_known_miscompares USE_ISS=NO
 
-<<<<<<< HEAD
   debug_test_boot_set:
     build: uvmt_cv32
     description: Debug test target debug_req at BOOT_SET
     dir: cv32/sim/uvmt_cv32
     cmd: make test COREV=YES TEST=debug_test_boot_set
 
-=======
->>>>>>> d6b84a27
   interrupt_bootstrap:
     build: uvmt_cv32
     description: Interrupt bootstrap test
