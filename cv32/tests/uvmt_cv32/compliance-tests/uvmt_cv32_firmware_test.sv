--- conflicted
+++ resolved
@@ -129,15 +129,15 @@
    // start_clk() and watchdog_timer() are called in the base_test
    super.run_phase(phase);
    
-<<<<<<< HEAD
    if ($test$plusargs("gen_random_debug")) begin
     fork
       random_debug();
-=======
+    join_none
+   end
+
    if ($test$plusargs("gen_irq_noise")) begin
     fork    
       irq_noise();
->>>>>>> 1b97cc72
     join_none
    end
 
@@ -159,7 +159,6 @@
    
 endtask : run_phase
 
-<<<<<<< HEAD
 task uvmt_cv32_firmware_test_c::random_debug();
     `uvm_info("TEST", "Starting random debug in thread UVM test", UVM_NONE); 
     while (1) begin
@@ -171,7 +170,7 @@
         break;
     end     
 endtask : random_debug    
-=======
+
 task uvmt_cv32_firmware_test_c::irq_noise();
   `uvm_info("TEST", "Starting IRQ Noise thread in UVM test", UVM_NONE);
   while (1) begin
@@ -188,5 +187,4 @@
 endtask : irq_noise
 
 
->>>>>>> 1b97cc72
 `endif // __UVMT_CV32_FIRMWARE_TEST_SV__