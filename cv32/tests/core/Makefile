--- conflicted
+++ resolved
@@ -20,12 +20,8 @@
 
 MAKE			= make
 CTAGS			= ctags
-<<<<<<< HEAD
 CSMITH			= csmith
 WAVES                   = 0
-=======
-CSMITH		= csmith
->>>>>>> 3078aeb9
 
 # vsim configuration
 VVERSION                = "10.7b"
@@ -54,7 +50,6 @@
 SIMV_FLAGS        =
 
 # dsim is the Metrics Technologies SystemVerilog simulator  (https://metrics.ca/)
-<<<<<<< HEAD
 DSIM                    = dsim
 DSIM_HOME               = /tools/Metrics/dsim
 DSIM_CMP_FLAGS          = -timescale 1ns/1ps
@@ -67,12 +62,6 @@
 	DSIM_CMP_FLAGS = -timescale 1ns/1ps +acc+b
 	DSIM_RUN_FLAGS = -write-xml -waves waves.vcd -wave-scope-specs $(PWD)/dsim-waves-spec
 endif
-=======
-DSIM              = dsim
-DSIM_HOME         = /tools/Metrics/dsim
-DSIM_FLAGS        = -timescale 1ns/1ps
-DSIM_IMAGE        = dsim.out
->>>>>>> 3078aeb9
 
 # xrun is the Cadence xcelium SystemVerilog simulator (https://cadence.com/)
 XRUN              = xrun
@@ -88,13 +77,8 @@
 VERI_LOG_DIR           ?= cobj_dir/logs
 VERI_CFLAGS             = -O2
 
-<<<<<<< HEAD
 # TB source files for the RI5CY core
 TBSRC_HOME              := $(PWD)/../../tb
-=======
-# TB source files for the CV32E core (TODO: fix the TBSRC variable)
-TBSRC_HOME  := ../../tb
->>>>>>> 3078aeb9
 TBSRC_PKG		:= $(TBSRC_HOME)/tb_riscv/include/perturbation_defines.sv
 TBSRC_TOP		:= $(TBSRC_HOME)/core/tb_top.sv
 TBSRC_CORE		:= $(TBSRC_HOME)/core
@@ -108,15 +92,9 @@
 				         $(TBSRC_HOME)/tb_riscv/riscv_random_interrupt_generator.sv)
 TBSRC_VERI  := $(filter-out $(TBSRC_CORE)/tb_top.sv, $(wildcard $(TBSRC_CORE)/*.sv))
 
-<<<<<<< HEAD
-# RTL source files for the RI5CY core
+# RTL source files for the CV32E core
 RTLSRC_HOME             := $(PWD)/../../../rtl
 RTLSRC_INCDIR           := $(RTLSRC_HOME)/include
-=======
-# RTL source files for the CV32E core
-RTLSRC_HOME   := ../../../rtl
-RTLSRC_INCDIR := $(RTLSRC_HOME)/include
->>>>>>> 3078aeb9
 RTLSRC_PKG		:= $(addprefix $(RTLSRC_HOME)/include/,\
 				         apu_core_package.sv fpnew_pkg.sv \
 				         riscv_defines.sv riscv_tracer_defines.sv)
