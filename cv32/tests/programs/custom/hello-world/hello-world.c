--- conflicted
+++ resolved
@@ -1,19 +1,19 @@
 /*
 **
 ** Copyright 2020 OpenHW Group
-** 
+**
 ** Licensed under the Solderpad Hardware Licence, Version 2.0 (the "License");
 ** you may not use this file except in compliance with the License.
 ** You may obtain a copy of the License at
-** 
+**
 **     https://solderpad.org/licenses/
-** 
+**
 ** Unless required by applicable law or agreed to in writing, software
 ** distributed under the License is distributed on an "AS IS" BASIS,
 ** WITHOUT WARRANTIES OR CONDITIONS OF ANY KIND, either express or implied.
 ** See the License for the specific language governing permissions and
 ** limitations under the License.
-** 
+**
 *******************************************************************************
 **
 ** Sanity test for the CV32E40P core.  Reads the MVENDORID, MISA, MARCHID and
@@ -61,13 +61,8 @@
     }
 
     /* Check MISA CSR: if its zero, it might not be implemented at all */
-<<<<<<< HEAD
-    if (misa_rval != 0x40001104) {
-      printf("\tERROR: CSR MISA reads as 0x%x - should be 0x40001104 for this release of CV32E40P!\n\n", misa_rval);
-=======
     if (misa_rval != EXP_MISA) {
       printf("\tERROR: CSR MISA reads as 0x%x - should be 0x%x for this release of CV32E40P!\n\n", misa_rval, EXP_MISA);
->>>>>>> c0023920
       return EXIT_FAILURE;
     }
 
