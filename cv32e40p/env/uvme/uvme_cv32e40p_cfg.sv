--- conflicted
+++ resolved
@@ -92,16 +92,6 @@
          obi_memory_instr_cfg.enabled  == 1;
          obi_memory_data_cfg.enabled   == 1;
       }
-<<<<<<< HEAD
-      obi_instr_cfg.write_enabled      == 0;
-      obi_instr_cfg.read_enabled       == 1;
-      obi_data_cfg.write_enabled       == 1;
-      obi_data_cfg.read_enabled        == 1;
-      obi_memory_instr_cfg.drv_mode    == UVMA_OBI_MEMORY_MODE_SLV;
-      obi_memory_data_cfg.drv_mode     == UVMA_OBI_MEMORY_MODE_SLV;
-      obi_memory_instr_cfg.drv_slv_gnt == 1;
-      obi_memory_data_cfg .drv_slv_gnt == 1;
-=======
       obi_instr_cfg.write_enabled     == 0;
       obi_instr_cfg.read_enabled      == 1;
       obi_data_cfg.write_enabled      == 1;
@@ -109,7 +99,6 @@
       obi_memory_instr_cfg.drv_mode   == UVMA_OBI_MEMORY_MODE_SLV;
       obi_memory_data_cfg.drv_mode    == UVMA_OBI_MEMORY_MODE_SLV;
       obi_memory_data_cfg.drv_slv_gnt == 1;
->>>>>>> 38a009f8
 
       if (is_active == UVM_ACTIVE) {
          clknrst_cfg.is_active           == UVM_ACTIVE;
